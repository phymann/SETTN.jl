function getρ(H::MPO, s, β; kwargs...)
    nmax = get(kwargs, :nmax, 1024)
    exactmax = get(kwargs, :exactmax, 3)

    H0 = MPO(s, "Id")
    # nrm0 = tr(H0)
    nrm0 = norm(H0)
    H0 /= nrm0
    rho1 = H0
    @infiltrate norm(rho1) != 1

    Hn = copy(H)
    Hn /= nrm0

<<<<<<< HEAD
    rho1::MPO = +(rho1, -β * Hn; alg="directsum")
=======
    rho1 = +(rho1, -β * Hn; alg="directsum")
>>>>>>> 0bde560a

    lognrmtot = 0
    for i = 2:nmax
        if i < exactmax
<<<<<<< HEAD
            Hn::MPO = apply(H, Hn; alg="zipup", kwargs...)
        else
            Hn::MPO = apply(H, Hn; alg="variational", kwargs...)
=======
            Hn = apply(H, Hn; alg="zipup", kwargs...)
        else
            Hn = apply(H, Hn; alg="variational", kwargs...)
>>>>>>> 0bde560a
        end
        nrm = norm(Hn)
        Hn /= nrm
        lognrmtot += log(nrm)
        coeff = Float64(((-1)^i*exp(lognrmtot + (i)*log(big(β)) - log(factorial(big(i))))))
        nrm1 = norm(rho1)
        nrm2 = coeff
        if i < exactmax
            rho1 = +(rho1, coeff*Hn; alg="directsum")
        else
            if nrm1 > nrm2
<<<<<<< HEAD
                rho1::MPO = +(coeff/nrm1*Hn, rho1/nrm1; alg="variational", kwargs...)
                rho1 *= nrm1
            else
                rho1::MPO = +(rho1/nrm2, Hn; alg="variational", kwargs...)
=======
                rho1 = +(coeff/nrm1*Hn, rho1/nrm1; alg="variational", kwargs...)
                rho1 *= nrm1
            else
                rho1 = +(rho1/nrm2, Hn; alg="variational", kwargs...)
>>>>>>> 0bde560a
                rho1 *= nrm2
            end
        end
        nrmnew = norm(rho1)
        stopQ = abs((nrmnew-nrm1)/nrm1)
        if stopQ < 1e-16
            println("ρ converged at $i/$nmax")
            break
        end
        if i == nmax
            println("ρ NOT converged")
        end
    end
    return rho1, nrm0
end

function mainSETTN(H::MPO, s, lsβ, opnames::Vector{String}; kwargs...)
    lsex = []
    lsfe = Float64[]
    for (idx, β) in enumerate(lsβ)
        println("for β = $β, i = $idx / $(length(lsβ))")
        rho1, nrm0 = getρ(H, s, β/2; kwargs...)
        push!(lsfe, -1/β * (2*log(nrm0) + 2* log(norm(rho1))))
        push!(lsex,expect(rho1, opnames))
    end
    return lsfe, lsex
end<|MERGE_RESOLUTION|>--- conflicted
+++ resolved
@@ -3,7 +3,6 @@
     exactmax = get(kwargs, :exactmax, 3)
 
     H0 = MPO(s, "Id")
-    # nrm0 = tr(H0)
     nrm0 = norm(H0)
     H0 /= nrm0
     rho1 = H0
@@ -12,24 +11,14 @@
     Hn = copy(H)
     Hn /= nrm0
 
-<<<<<<< HEAD
     rho1::MPO = +(rho1, -β * Hn; alg="directsum")
-=======
-    rho1 = +(rho1, -β * Hn; alg="directsum")
->>>>>>> 0bde560a
 
     lognrmtot = 0
     for i = 2:nmax
         if i < exactmax
-<<<<<<< HEAD
             Hn::MPO = apply(H, Hn; alg="zipup", kwargs...)
         else
             Hn::MPO = apply(H, Hn; alg="variational", kwargs...)
-=======
-            Hn = apply(H, Hn; alg="zipup", kwargs...)
-        else
-            Hn = apply(H, Hn; alg="variational", kwargs...)
->>>>>>> 0bde560a
         end
         nrm = norm(Hn)
         Hn /= nrm
@@ -41,17 +30,10 @@
             rho1 = +(rho1, coeff*Hn; alg="directsum")
         else
             if nrm1 > nrm2
-<<<<<<< HEAD
                 rho1::MPO = +(coeff/nrm1*Hn, rho1/nrm1; alg="variational", kwargs...)
                 rho1 *= nrm1
             else
                 rho1::MPO = +(rho1/nrm2, Hn; alg="variational", kwargs...)
-=======
-                rho1 = +(coeff/nrm1*Hn, rho1/nrm1; alg="variational", kwargs...)
-                rho1 *= nrm1
-            else
-                rho1 = +(rho1/nrm2, Hn; alg="variational", kwargs...)
->>>>>>> 0bde560a
                 rho1 *= nrm2
             end
         end
